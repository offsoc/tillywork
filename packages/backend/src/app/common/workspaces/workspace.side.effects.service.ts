import { Injectable } from "@nestjs/common";
import { Workspace } from "./workspace.entity";
import { SpacesService } from "../spaces/spaces.service";
import { DEFAULT_SPACES } from "../spaces/types";
import { CardTypesService } from "../card-types/card.types.service";
import { ListsService } from "../lists/lists.service";
import { List } from "../lists/list.entity";
import { Space } from "../spaces/space.entity";
import { ListType, WorkspaceTypes } from "@tillywork/shared";

@Injectable()
export class WorkspaceSideEffectsService {
    constructor(
        private spacesService: SpacesService,
        private cardTypesService: CardTypesService,
        private listsService: ListsService
    ) {}

    async postCreate({
        workspace,
        createOnboardingData,
    }: {
        workspace: Workspace;
        createOnboardingData?: boolean;
    }): Promise<Workspace> {
        workspace = await this.handleWorkspaceSetup(workspace);

        if (createOnboardingData) {
            workspace.spaces = await this.createWorkspaceOnboardingData(
                workspace
            );
        }

        return workspace;
    }

    async createWorkspaceOnboardingData(
        workspace: Workspace
    ): Promise<Space[]> {
        const spacePromises = DEFAULT_SPACES.map((space) => {
            return new Promise((resolve) => {
                this.spacesService
                    .create({
                        name: space.name,
                        workspaceId: workspace.id,
                        createOnboardingData: true,
                    })
                    .then((space) => resolve(space));
            });
        });

        const result = await Promise.allSettled(spacePromises);

<<<<<<< HEAD
        // eslint-disable-next-line @typescript-eslint/no-explicit-any
        return [(result[0] as any).value];
=======
        return (result[0] as any).value;
>>>>>>> 482cc5c1
    }

    async createDefaultCardTypes(workspace: Workspace) {
        return this.cardTypesService.createDefaultWorkspaceTypes(workspace);
    }

    async createCrmWorkspaceLists(workspace: Workspace): Promise<List[]> {
        const lists = [
            {
                name: "Contacts",
                defaultCardType: workspace.cardTypes.find(
                    (cardType) => cardType.name === "Contact"
                ),
                icon: "mdi-account-group",
                type: ListType.CONTACTS,
            },
            {
                name: "Organizations",
                defaultCardType: workspace.cardTypes.find(
                    (cardType) => cardType.name === "Organization"
                ),
                icon: "mdi-domain",
                type: ListType.ORGANIZATIONS,
            },
        ];

        const listPromises = lists.map((list) =>
            this.listsService.create({
                ...list,
                workspaceId: workspace.id,
            })
        );

        const crmLists = await Promise.all(listPromises);

        return crmLists;
    }

    async handleWorkspaceSetup(workspace: Workspace): Promise<Workspace> {
        workspace.cardTypes = await this.createDefaultCardTypes(workspace);

        switch (workspace.type) {
            case WorkspaceTypes.CRM: {
                const contactCardType = workspace.cardTypes.find(
                    (cardType) => cardType.name === "Contact"
                );
                workspace.defaultCardType =
                    contactCardType ?? workspace.cardTypes[0];

                await this.createCrmWorkspaceLists(workspace);
                break;
            }

            case WorkspaceTypes.PROJECT_MANAGEMENT:
            default:
                workspace.defaultCardType = workspace.cardTypes[0];
                break;
        }

        return workspace;
    }
}<|MERGE_RESOLUTION|>--- conflicted
+++ resolved
@@ -51,12 +51,7 @@
 
         const result = await Promise.allSettled(spacePromises);
 
-<<<<<<< HEAD
-        // eslint-disable-next-line @typescript-eslint/no-explicit-any
         return [(result[0] as any).value];
-=======
-        return (result[0] as any).value;
->>>>>>> 482cc5c1
     }
 
     async createDefaultCardTypes(workspace: Workspace) {
