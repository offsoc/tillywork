import { Module } from "@nestjs/common";
import { AuthModule } from "./auth/auth.module";
import { LoggingInterceptor } from "../common/logger/logging.interceptor";
import { APP_INTERCEPTOR } from "@nestjs/core";
import { CardsModule } from "./cards/cards.module";
import { ProjectsModule } from "./projects/projects.module";
import { SpacesModule } from "./spaces/spaces.module";
import { UsersModule } from "./users/users.module";
import { ViewsModule } from "./views/views.module";
import { WorkspacesModule } from "./workspaces/workspaces.module";
import { ListsModule } from "./lists/lists.module";
import { HelpersModule } from "./helpers/helpers.module";
import { FieldsModule } from "./fields/fields.module";
import { FiltersModule } from "./filters/filters.module";
import { ClsModule } from "nestjs-cls";
import { CardTypesModule } from "./card-types/card.types.module";
import { MailerModule } from "./mailer/mailer.module";
<<<<<<< HEAD
import { ConditionalModule, ConfigModule, ConfigService } from "@nestjs/config";
=======
>>>>>>> c44cf8b9
import { FilesModule } from "./files/files.module";
import { AutomationsModule } from "./automations/automations.module";
import { BullModule } from "@nestjs/bull";

@Module({
    imports: [
        ClsModule.forRoot({
            global: true,
            middleware: {
                mount: true,
            },
        }),
        BullModule.forRootAsync({
            imports: [ConfigModule],
            useFactory: async (configService: ConfigService) => ({
                redis: {
                    host: configService.get("TW_REDIS_HOST"),
                    port: configService.get("TW_REDIS_PORT"),
                },
            }),
            inject: [ConfigService],
        }),
        AuthModule,
        CardsModule,
        WorkspacesModule,
        ProjectsModule,
        SpacesModule,
        ListsModule,
        UsersModule,
        ViewsModule,
        HelpersModule,
        FieldsModule,
        FiltersModule,
        CardTypesModule,
        MailerModule,
        FilesModule,
        AutomationsModule,
    ],
    controllers: [],
    providers: [
        {
            provide: APP_INTERCEPTOR,
            useClass: LoggingInterceptor,
        },
    ],
    exports: [],
})
export class CommonModule {}<|MERGE_RESOLUTION|>--- conflicted
+++ resolved
@@ -15,10 +15,7 @@
 import { ClsModule } from "nestjs-cls";
 import { CardTypesModule } from "./card-types/card.types.module";
 import { MailerModule } from "./mailer/mailer.module";
-<<<<<<< HEAD
-import { ConditionalModule, ConfigModule, ConfigService } from "@nestjs/config";
-=======
->>>>>>> c44cf8b9
+import { ConfigModule, ConfigService } from "@nestjs/config";
 import { FilesModule } from "./files/files.module";
 import { AutomationsModule } from "./automations/automations.module";
 import { BullModule } from "@nestjs/bull";
