--- conflicted
+++ resolved
@@ -53,29 +53,12 @@
             .leftJoinAndSelect("card.users", "users")
             .where("cardLists.list.id = :listId", { listId });
 
-<<<<<<< HEAD
-        const listFilter: QueryFilter = {
-            where: {
-                and: [
-                    {
-                        field: "cardLists.list.id",
-                        operator: "eq",
-                        value: listId,
-                    },
-                ],
-            },
-        };
         if (ignoreCompleted) {
-            listFilter.where.and.push({
-                field: "cardLists.listStage.isCompleted",
-                operator: "eq",
-                value: false,
+            queryBuilder.andWhere("listStage.isCompleted = :isCompleted", {
+                isCompleted: false,
             });
         }
 
-        let where: FindOptionsWhere<Card>;
-=======
->>>>>>> eacfd9ab
         if (filters) {
             QueryBuilderHelper.buildQuery(queryBuilder, filters.where);
         }
