--- conflicted
+++ resolved
@@ -1,5 +1,3 @@
-<<<<<<< HEAD
-/* eslint-disable @typescript-eslint/no-explicit-any */
 import {
     IsNotEmpty,
     IsNumber,
@@ -7,9 +5,6 @@
     IsOptional,
     ValidateNested,
 } from "class-validator";
-=======
-import { IsNotEmpty, IsObject, ValidateNested } from "class-validator";
->>>>>>> 482cc5c1
 import { User } from "../../users/user.entity";
 import { Type } from "class-transformer";
 
