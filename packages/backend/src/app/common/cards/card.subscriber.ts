import {
    EventSubscriber,
    EntitySubscriberInterface,
    InsertEvent,
    Connection,
    UpdateEvent,
    MoreThanOrEqual,
    IsNull,
} from "typeorm";
import { Card } from "./card.entity";
<<<<<<< HEAD
import { Injectable } from "@nestjs/common";
import { CardActivity } from "./card-activities/card.activity.entity";
import { CardType } from "../card-types/card.type.entity";
import { ActivityType } from "@tillywork/shared";
=======
import { Injectable, Logger } from "@nestjs/common";
import { CardActivity } from "./card-activities/card.activity.entity";
import { diff } from "deep-object-diff";
import { ClsService } from "nestjs-cls";
import { Field } from "../fields/field.entity";
import {
    ACTIVITY_FIELD_TYPES,
    ActivityType,
    FieldChange,
    UpdateActivityContent,
} from "@tillywork/shared";

const ACTIVITY_GROUPING_WINDOW = 1000 * 60 * 1; // 1 minute in milliseconds
>>>>>>> 482cc5c1

@Injectable()
@EventSubscriber()
export class CardSubscriber implements EntitySubscriberInterface<Card> {
    private readonly logger = new Logger("CardSubscriber");

    constructor(connection: Connection, private clsService: ClsService) {
        connection.subscribers.push(this);
    }
    /**
     * Indicates that this subscriber only listen to Card events.
     */
    listenTo() {
        return Card;
    }

    /**
     * Called after card insertion.
     */
    async afterInsert(event: InsertEvent<Card>) {
        const activityRepo = event.manager.getRepository(CardActivity);

        const activity = activityRepo.create({
            type: ActivityType.UPDATE,
            card: event.entity,
            content: {
                changes: [
                    {
                        type: "created",
                        newValue: event.entity,
                    },
                ],
            },
            createdBy: event.entity.createdBy,
        });
        activityRepo.save(activity);
    }

    async afterUpdate(event: UpdateEvent<Card>) {
        const user = this.clsService.get("user");

        if (
            !event.updatedColumns.some(
                (column) => column.propertyName === "data"
            )
        ) {
            return;
        }

        const activityRepo = event.manager.getRepository(CardActivity);

        const oldData = event.databaseEntity.data || {};
        const newData = event.entity.data || {};

        const changes = await this.getFieldChanges(oldData, newData, event);

        if (changes.length) {
            const recentActivity = await activityRepo.findOne({
                where: {
                    card: { id: event.entity.id },
                    type: ActivityType.UPDATE,
                    createdAt: MoreThanOrEqual(
                        new Date(Date.now() - ACTIVITY_GROUPING_WINDOW)
                    ),
                    createdBy: { id: user.id },
                },
                order: { createdAt: "DESC" },
            });

            let activityToUse: CardActivity;
            let canGroupChanges = false;

            if (recentActivity) {
                canGroupChanges = changes.every((newChange) =>
                    (
                        recentActivity.content as UpdateActivityContent
                    ).changes.some(
                        (existingChange) =>
                            existingChange.field?.id === newChange.field?.id &&
                            ((existingChange.addedItems &&
                                newChange.addedItems) ||
                                (existingChange.removedItems &&
                                    newChange.removedItems))
                    )
                );
            }

            if (canGroupChanges) {
                activityToUse = recentActivity;
                const mergedChanges = this.mergeChanges(
                    (recentActivity.content as UpdateActivityContent).changes,
                    changes
                );

                activityToUse.content = { changes: mergedChanges };
            } else {
                activityToUse = activityRepo.create({
                    type: ActivityType.UPDATE,
                    card: event.entity,
                    content: {
                        changes,
                    },
                    createdBy: {
                        id: user.id,
                    },
                });
            }

            await activityRepo.save(activityToUse);
        }
    }

    private async getFieldChanges(
        oldData: Record<string, any>,
        newData: Record<string, any>,
        event: UpdateEvent<Card>
    ): Promise<FieldChange[]> {
        const fieldRepo = event.manager.getRepository(Field);

        const diffResult = diff(oldData, newData);

        const changes = await Promise.all(
            Object.keys(diffResult).map(async (key) => {
                let field: Field | null = await fieldRepo.findOne({
                    where: {
                        slug: key,
                        workspace: {
                            id: event.entity.workspace.id,
                        },
                        cardType: {
                            id: event.entity.type.id,
                        },
                    },
                });

                if (!field) {
                    field = await fieldRepo.findOne({
                        where: {
                            slug: key,
                            workspace: {
                                id: event.entity.workspace.id,
                            },
                            cardType: {
                                id: IsNull(),
                            },
                        },
                    });
                }

                if (!field) {
                    this.logger.error({
                        message:
                            "No field was found while creating card activity record. ",
                        slug: key,
                        workspaceId: event.entity.workspace.id,
                    });
                    return null;
                }

                if (!ACTIVITY_FIELD_TYPES.includes(field.type)) {
                    return null;
                }

                const change: FieldChange = {
                    field: {
                        id: field.id,
                        slug: field.slug,
                    },
                    type: "updated",
                    newValue: newData[key],
                };

                if (Array.isArray(newData[key])) {
                    if (Array.isArray(oldData[key])) {
                        const addedItems = newData[key].filter(
                            (item) => !oldData[key].includes(item)
                        );
                        const removedItems = oldData[key].filter(
                            (item) => !newData[key].includes(item)
                        );

                        change.addedItems = addedItems.length
                            ? addedItems
                            : undefined;
                        change.removedItems = removedItems.length
                            ? removedItems
                            : undefined;
                    } else {
                        change.addedItems = newData[key];
                    }
                } else if (Array.isArray(oldData[key])) {
                    change.removedItems = oldData[key];
                }

                return change;
            })
        );

        return changes.filter(
            (change): change is FieldChange => change !== null
        );
    }

    private mergeChanges(
        existingChanges: FieldChange[],
        newChanges: FieldChange[]
    ): FieldChange[] {
        const mergedChanges = [...existingChanges];

        newChanges.forEach((newChange) => {
            const existingChangeIndex = mergedChanges.findIndex(
                (ec) =>
                    ec.field.id === newChange.field.id &&
                    ec.type === newChange.type
            );

            if (existingChangeIndex !== -1) {
                const existingChange = mergedChanges[existingChangeIndex];

                if (
                    newChange.type === "updated" &&
                    Array.isArray(existingChange.newValue)
                ) {
                    const updatedAddedItems = [
                        ...(existingChange.addedItems || []),
                        ...(newChange.addedItems || []),
                    ].filter((v, i, a) => a.indexOf(v) === i);

                    const updatedRemovedItems = [
                        ...(existingChange.removedItems || []),
                        ...(newChange.removedItems || []),
                    ].filter((v, i, a) => a.indexOf(v) === i);

                    mergedChanges[existingChangeIndex] = {
                        ...existingChange,
                        newValue: newChange.newValue,
                        addedItems: updatedAddedItems.length
                            ? updatedAddedItems
                            : undefined,
                        removedItems: updatedRemovedItems.length
                            ? updatedRemovedItems
                            : undefined,
                    };
                } else {
                    mergedChanges[existingChangeIndex] = newChange;
                }
            } else {
                mergedChanges.push(newChange);
            }
        });

        return mergedChanges;
    }
}<|MERGE_RESOLUTION|>--- conflicted
+++ resolved
@@ -8,12 +8,6 @@
     IsNull,
 } from "typeorm";
 import { Card } from "./card.entity";
-<<<<<<< HEAD
-import { Injectable } from "@nestjs/common";
-import { CardActivity } from "./card-activities/card.activity.entity";
-import { CardType } from "../card-types/card.type.entity";
-import { ActivityType } from "@tillywork/shared";
-=======
 import { Injectable, Logger } from "@nestjs/common";
 import { CardActivity } from "./card-activities/card.activity.entity";
 import { diff } from "deep-object-diff";
@@ -27,7 +21,6 @@
 } from "@tillywork/shared";
 
 const ACTIVITY_GROUPING_WINDOW = 1000 * 60 * 1; // 1 minute in milliseconds
->>>>>>> 482cc5c1
 
 @Injectable()
 @EventSubscriber()
