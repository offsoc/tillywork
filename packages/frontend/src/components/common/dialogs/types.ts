--- conflicted
+++ resolved
@@ -40,13 +40,10 @@
   THEME = 'theme',
   WORKSPACE = 'workspace',
   CARD_TYPES = 'cardTypes',
-<<<<<<< HEAD
   FIELDS = 'fields',
-=======
 }
 
 export enum UpsertDialogMode {
   CREATE = 'create',
   UPDATE = 'update',
->>>>>>> f4ec8aba
 }