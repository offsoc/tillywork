--- conflicted
+++ resolved
@@ -28,7 +28,6 @@
 const props = defineProps<{
   filters?: QueryFilter;
   viewId: number;
-  listId: number;
 }>();
 const emit = defineEmits(['save', 'update']);
 
@@ -47,12 +46,9 @@
 const { currentList } = storeToRefs(useStateStore());
 const { useProjectUsersQuery } = useProjectUsersService();
 
-<<<<<<< HEAD
+const listId = computed(() => currentList.value!.id);
+
 // TODO-Refactor: After MR 110 merged, should be handle on parent and pass with props or provide/inject
-=======
-const listId = computed(() => currentList.value!.id);
-
->>>>>>> ff963bb2
 const { data: users } = useProjectUsersQuery({
   projectId: project.value!.id,
   select: (projectUsers) => projectUsers.map((pj) => pj.user),
@@ -422,10 +418,6 @@
       </base-view-chip>
     </template>
     <v-card>
-<<<<<<< HEAD
-=======
-      <v-card-title class="text-body-3"> Filter Builder </v-card-title>
->>>>>>> ff963bb2
       <v-card-text class="pa-0">
         <v-card-item>
           <div class="d-flex">
@@ -498,35 +490,6 @@
             </template>
           </v-form>
         </v-card-item>
-<<<<<<< HEAD
-=======
-        <v-card-item>
-          <v-menu v-model="addFilterMenu" :close-on-content-click="false">
-            <template #activator="{ props: addFilterProps }">
-              <v-btn
-                v-bind="addFilterProps"
-                prepend-icon="mdi-plus"
-                class="text-capitalize mt-3"
-                color="default"
-                size="small"
-                >Filter</v-btn
-              >
-            </template>
-            <v-card>
-              <v-list>
-                <template v-for="field in fields" :key="field.field">
-                  <v-list-item @click="addFilter(field)" class="text-body-3">
-                    <template #prepend>
-                      <v-icon :icon="field.icon" />
-                    </template>
-                    {{ field.title }}
-                  </v-list-item>
-                </template>
-              </v-list>
-            </v-card>
-          </v-menu>
-        </v-card-item>
->>>>>>> ff963bb2
       </v-card-text>
       <v-card-actions>
         <v-spacer />
