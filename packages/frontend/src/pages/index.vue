--- conflicted
+++ resolved
@@ -12,30 +12,27 @@
 });
 
 const router = useRouter();
-<<<<<<< HEAD
-
-=======
->>>>>>> 53be0117
 const { currentList } = useStateStore();
 const workspaceStore = useWorkspaceStore();
 const authStore = useAuthStore();
 const { workspace } = storeToRefs(authStore);
 
-const isWorkspaceReady = computed(() => !!workspace.value);
+const isWorkspaceReady = computed(() => !!workspace.value && !currentList);
+const workspaceId = computed(() => workspace.value?.id ?? 0);
 
 const { useGetSpacesQuery } = useSpacesService();
 const { data: spaces } = useGetSpacesQuery({
-  workspaceId: workspace.value?.id,
+  workspaceId,
   enabled: isWorkspaceReady,
 });
 const { useGetListsQuery } = useListsService();
 const { data: lists } = useGetListsQuery({
-  workspaceId: workspace.value?.id,
+  workspaceId,
   enabled: isWorkspaceReady,
 });
 
 watch(lists, (v) => {
-  if (v) {
+  if (v && !currentList) {
     workspaceStore.setSpaceExpansionState(
       workspace.value!.id,
       [spaces.value?.[0]?.id].filter(Boolean) as number[]
@@ -46,11 +43,7 @@
 
 onMounted(() => {
   if (currentList) {
-<<<<<<< HEAD
-    router.push({ path: `/pm/list/${currentList.id}` });
-=======
     router.push('/pm/list/' + currentList.id);
->>>>>>> 53be0117
   }
 });
 </script>
