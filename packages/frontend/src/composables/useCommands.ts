--- conflicted
+++ resolved
@@ -17,10 +17,7 @@
   const stateStore = useStateStore();
   const { setIsInputFocused } = stateStore;
   const { isInputFocused } = storeToRefs(stateStore);
-<<<<<<< HEAD
   const themeStore = useThemeStore();
-=======
->>>>>>> a9bedfd4
 
   /**
    * Handles building the commands array.
